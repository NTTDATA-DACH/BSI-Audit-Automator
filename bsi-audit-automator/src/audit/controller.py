--- conflicted
+++ resolved
@@ -130,13 +130,10 @@
             # We don't do a recursive search for this stage type to avoid double counting
             return
 
-<<<<<<< HEAD
-=======
         # For the extraction stage, there are no findings to process.
         if stage_name == "Grundschutz-Check-Extraction":
             return
 
->>>>>>> 47d2e73f
         # Standard recursive search for newly generated findings
         newly_discovered_findings = self._extract_findings_recursive(result_data)
         for finding in newly_discovered_findings:
